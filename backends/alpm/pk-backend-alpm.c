--- conflicted
+++ resolved
@@ -426,25 +426,6 @@
 	pk_backend_finished (backend);
 }
 
-<<<<<<< HEAD
-static gboolean
-backend_install_timeout (gpointer data)
-{
-	PkBackend *backend = (PkBackend *) data;
-	if (progress_percentage == 100) {
-		pk_backend_finished (backend);
-		return FALSE;
-	}
-	if (progress_percentage == 50) {
-		pk_backend_change_job_status (backend, PK_STATUS_ENUM_INSTALL);
-	}
-	progress_percentage += 10;
-	pk_backend_change_percentage (backend, progress_percentage);
-	return TRUE;
-}
-
-=======
->>>>>>> cc438e64
 /**
  * backend_install_package:
  */
@@ -469,7 +450,7 @@
       pk_backend_error_code (backend,
 			     PK_ERROR_ENUM_PACKAGE_ID_INVALID,
 			     "Package not found");
-      pk_backend_finished (backend, PK_EXIT_ENUM_FAILED);
+      pk_backend_finished (backend);
       alpm_list_free (result);
       alpm_list_free (syncdbs);
       pk_package_id_free (id);
@@ -485,7 +466,7 @@
       pk_backend_error_code (backend,
 			     PK_ERROR_ENUM_PACKAGE_ID_INVALID,
 			     "Package not found");
-      pk_backend_finished (backend, PK_EXIT_ENUM_FAILED);
+      pk_backend_finished (backend);
       alpm_list_free (result);
       alpm_list_free (syncdbs);
       pk_package_id_free (id);
@@ -499,7 +480,7 @@
       pk_backend_error_code (backend,
 			     PK_ERROR_ENUM_TRANSACTION_ERROR,
 			     alpm_strerror (pm_errno));
-      pk_backend_finished (backend, PK_EXIT_ENUM_FAILED);
+      pk_backend_finished (backend);
       alpm_list_free (result);
       pk_package_id_free (id);
       return;
@@ -512,7 +493,7 @@
       pk_backend_error_code (backend,
 			     PK_ERROR_ENUM_TRANSACTION_ERROR,
 			     alpm_strerror (pm_errno));
-      pk_backend_finished (backend, PK_EXIT_ENUM_FAILED);
+      pk_backend_finished (backend);
       alpm_trans_release ();
       alpm_list_free (result);
       pk_package_id_free (id);
@@ -524,7 +505,7 @@
       pk_backend_error_code (backend,
 			     PK_ERROR_ENUM_TRANSACTION_ERROR,
 			     alpm_strerror (pm_errno));
-      pk_backend_finished (backend, PK_EXIT_ENUM_FAILED);
+      pk_backend_finished (backend);
       alpm_trans_release ();
       alpm_list_free (result);
       pk_package_id_free (id);
@@ -534,7 +515,7 @@
   alpm_trans_release ();
   alpm_list_free (result);
   pk_package_id_free (id);
-  pk_backend_finished (backend, PK_EXIT_ENUM_SUCCESS);
+  pk_backend_finished (backend);
 }
 
 /**
@@ -597,10 +578,6 @@
 backend_remove_package (PkBackend *backend, const gchar *package_id, gboolean allow_deps)
 {
 	g_return_if_fail (backend != NULL);
-<<<<<<< HEAD
-	pk_backend_error_code (backend, PK_ERROR_ENUM_NO_NETWORK, "No network connection available");
-	pk_backend_finished (backend);
-=======
 	PkPackageId *id = pk_package_id_new_from_string (package_id);
 	pmdb_t *localdb = alpm_option_get_localdb ();
 	alpm_list_t *result = find_packages (id->name, localdb);
@@ -612,7 +589,7 @@
 	    pk_backend_error_code (backend,
 				  PK_ERROR_ENUM_PACKAGE_NOT_INSTALLED,
 				  "Package is not installed");
-	    pk_backend_finished (backend, PK_EXIT_ENUM_FAILED);
+	    pk_backend_finished (backend);
 	    pk_package_id_free (id);
 	    return;
 	  }
@@ -623,7 +600,7 @@
 				  PK_ERROR_ENUM_PACKAGE_NOT_INSTALLED,
 				  "Package is not installed");
 	    alpm_list_free_inner (result, (alpm_list_fn_free)package_source_free);
-	    pk_backend_finished (backend, PK_EXIT_ENUM_FAILED);
+	    pk_backend_finished (backend);
 	    pk_package_id_free (id);
 	    alpm_list_free (result);
 	    return;
@@ -638,7 +615,7 @@
 	    pk_backend_error_code (backend,
 				  PK_ERROR_ENUM_TRANSACTION_ERROR,
 				  alpm_strerror (pm_errno));
-	    pk_backend_finished (backend, PK_EXIT_ENUM_FAILED);
+	    pk_backend_finished (backend);
 	    alpm_list_free (result);
 	    pk_package_id_free (id);
 	    return;
@@ -651,7 +628,7 @@
 	    pk_backend_error_code (backend,
 				  PK_ERROR_ENUM_TRANSACTION_ERROR,
 				  alpm_strerror (pm_errno));
-	    pk_backend_finished (backend, PK_EXIT_ENUM_FAILED);
+	    pk_backend_finished (backend);
 	    alpm_trans_release ();
 	    alpm_list_free (result);
 	    pk_package_id_free (id);
@@ -663,7 +640,7 @@
 	    pk_backend_error_code (backend,
 				  PK_ERROR_ENUM_TRANSACTION_ERROR,
 				  alpm_strerror (pm_errno));
-	    pk_backend_finished (backend, PK_EXIT_ENUM_FAILED);
+	    pk_backend_finished (backend);
 	    alpm_trans_release ();
 	    alpm_list_free (result);
 	    pk_package_id_free (id);
@@ -673,8 +650,7 @@
 	alpm_list_free (result);
 	pk_package_id_free (id);
 	alpm_trans_release ();
-	pk_backend_finished (backend, PK_EXIT_ENUM_SUCCESS);
->>>>>>> cc438e64
+	pk_backend_finished (backend);
 }
 
 /**
