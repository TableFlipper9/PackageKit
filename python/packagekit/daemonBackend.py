--- conflicted
+++ resolved
@@ -24,18 +24,13 @@
 # imports
 import logging
 import os
+import signal
 import sys
 import time
 import traceback
 import types
 
 import gobject
-<<<<<<< HEAD
-=======
-import os
-import signal
-from pkexceptions import *
->>>>>>> 2b34bd2f
 import dbus.service
 
 from enums import *
@@ -97,21 +92,21 @@
 
     def check_for_inactivity(self):
         if time.time() - self.last_action_time > INACTIVE_TIMEOUT:
-            pklog.error("Exiting due to timeout.")
+            pklog.info("Exiting due to timeout.")
             self.Exit()
 
         return True
 
     def forkme(self):
-        print "Calling forkme, child pid = %s" % self._child_pid
+        pklog.debug("Calling forkme, child pid = %s" % self._child_pid)
         if self._is_child:
-            print "forkme() called from child thread."
+            pklog.debug("forkme() called from child thread.")
             raise Exception, "forkme() called from child thread."
         self.last_action_time = time.time()
 
         retries = 0
         while self._child_is_running() and retries < 20:
-            print "Method called, but a child is already running"
+            pklog.warning("Method called, but a child is already running")
             time.sleep(1)
             retries += 1
 
@@ -126,27 +121,27 @@
             self._is_child = True
 
     def _child_is_running(self):
-        print "in child_is_running"
-        if self._child_pid:
-            print "in child_is_running, pid = %s" % self._child_pid
+        pklog.debug("in child_is_running")
+        if self._child_pid:
+            pkglog.debug("in child_is_running, pid = %s" % self._child_pid)
             running = True
             try:
                 (pid, status) = os.waitpid(self._child_pid, os.WNOHANG)
                 if pid:
                     running = False
             except OSError, e:
-                print "OS Error: %s" % str(e)
+                pklog.error("OS Error: %s" % str(e))
                 running = False
 
             if not running:
-                print "child %s is stopped" % pid
+                pklog.debug("child %s is stopped" % pid)
                 self._child_pid = None
                 return False
 
-            print "child still running"
+            pklog.debug("child still running")
             return True
 
-        print "No child."
+        pklog.debug("No child.")
         return False
                             
 #
@@ -169,12 +164,8 @@
     @dbus.service.signal(dbus_interface=PACKAGEKIT_DBUS_INTERFACE,
                          signature='b')
     def AllowCancel(self, allow_cancel):
-<<<<<<< HEAD
-        pklog.info("AllowCancel (%i)" % (allow_cancel))
-=======
         self._allow_cancel = allow_cancel
-        print "AllowCancel (%i)" % (allow_cancel)
->>>>>>> 2b34bd2f
+        pklog.info("AllowCancel (%i)" % allow_cancel)
 
     @PKSignalHouseKeeper
     @dbus.service.signal(dbus_interface=PACKAGEKIT_DBUS_INTERFACE,
@@ -289,7 +280,7 @@
     @dbus.service.method(PACKAGEKIT_DBUS_INTERFACE,
                          in_signature='', out_signature='')
     def Init(self):
-        print "Init()"
+        pklog.info("Init()")
         if self._child_is_running():
             self.ErrorCode(ERROR_INTERNAL_ERROR, "Init() called while child process still running.")
             self.Exit()
@@ -301,7 +292,7 @@
     @dbus.service.method(PACKAGEKIT_DBUS_INTERFACE,
                          in_signature='', out_signature='')
     def Exit(self):
-        print "Exit()"
+        pklog.info("Exit()")
     
         self.doExit()
         self.loop.quit()
@@ -312,7 +303,7 @@
         '''
         Implement the {backend}-search-name functionality
         '''
-        print "SearchName()"
+        pklog.info("SearchName()")
         self.forkme()
         if self._child_pid:
             return
@@ -322,7 +313,7 @@
     @dbus.service.method(PACKAGEKIT_DBUS_INTERFACE,
                          in_signature='', out_signature='')
     def Cancel(self):
-        print "Cancel()"
+        pklog.info("Cancel()")
     	if not self._allow_cancel:
             self.ErrorCode(ERROR_CANNOT_CANCEL, "Current action cannot be cancelled")
             self.Exit()
@@ -341,7 +332,7 @@
         '''
         Implement the {backend}-search-details functionality
         '''
-        print "SearchDetails()"
+        pklog.info("SearchDetails()")
         self.forkme()
         if self._child_pid:
             return
@@ -354,7 +345,7 @@
         '''
         Implement the {backend}-search-group functionality
         '''
-        print "SearchGroup()"
+        pklog.info("SearchGroup()")
         self.forkme()
         if self._child_pid:
             return
@@ -367,7 +358,7 @@
         '''
         Implement the {backend}-search-file functionality
         '''
-        print "SearchFile()"
+        pklog.info("SearchFile()")
         self.forkme()
         if self._child_pid:
             return
@@ -380,7 +371,7 @@
         '''
         Print a list of requires for a given package
         '''
-        print "GetRequires()"
+        pklog.info("GetRequires()")
         self.forkme()
         if self._child_pid:
             return
@@ -393,7 +384,7 @@
         '''
         Print a list of depends for a given package
         '''
-        print "GetDepends()"
+        pklog.info("GetDepends()")
         self.forkme()
         if self._child_pid:
             return
@@ -406,7 +397,7 @@
         '''
         Implement the {backend}-update-system functionality
         '''
-        print "UpdateSystem()"
+        pklog.info("UpdateSystem()")
         self.forkme()
         if self._child_pid:
             return
@@ -419,7 +410,7 @@
         '''
         Implement the {backend}-refresh_cache functionality
         '''
-        print "RefreshCache()"
+        pklog("RefreshCache()")
         self.forkme()
         if self._child_pid:
             return
@@ -432,7 +423,7 @@
         '''
         Implement the {backend}-resolve functionality
         '''
-        print "Resolve()"
+        pklog.info("Resolve()")
         self.forkme()
         if self._child_pid:
             return
@@ -446,7 +437,7 @@
         Implement the {backend}-install functionality
         This will only work with yum 3.2.4 or higher
         '''
-        print "InstallPackage()"
+        pklog.info("InstallPackage()")
         self.forkme()
         if self._child_pid:
             return
@@ -461,7 +452,7 @@
         Install the package containing the inst_file file
         Needed to be implemented in a sub class
         '''
-        print "InstallFile()"
+        pklog.info("InstallFile()")
         self.forkme()
         if self._child_pid:
             return
@@ -476,7 +467,7 @@
         Install the package containing the inst_file file
         Needed to be implemented in a sub class
         '''
-        print "ServicePack()"
+        pklog.info("ServicePack()")
         self.forkme()
         if self._child_pid:
             return
@@ -489,7 +480,7 @@
         '''
         Implement the {backend}-update functionality
         '''
-        print "UpdatePackage()"
+        pklog.info("UpdatePackage()")
         self.forkme()
         if self._child_pid:
             return
@@ -502,7 +493,7 @@
         '''
         Implement the {backend}-remove functionality
         '''
-        print "RemovePackage()"
+        pklog.info("RemovePackage()")
         self.forkme()
         if self._child_pid:
             return
@@ -515,7 +506,7 @@
         '''
         Print a detailed description for a given package
         '''
-        print "GetDescription()"
+        pklog.info("GetDescription()")
         self.forkme()
         if self._child_pid:
             return
@@ -528,7 +519,7 @@
         '''
         Implement the get-files method
         '''
-        print "GetFiles()"
+        pklog.info("GetFiles()")
         self.forkme()
         if self._child_pid:
             return
@@ -541,7 +532,7 @@
         '''
         Implement the {backend}-get-updates functionality
         '''
-        print "GetUpdates()"
+        pklog.info("GetUpdates()")
         self.forkme()
         if self._child_pid:
             return
@@ -554,7 +545,7 @@
         '''
         Implement the {backend}-repo-enable functionality
         '''
-        print "RepoEnable()"
+        pklog.info("RepoEnable()")
         self.forkme()
         if self._child_pid:
             return
@@ -567,7 +558,7 @@
         '''
         Implement the {backend}-get-repo-list functionality
         '''
-        print "GetRepoList()"
+        pklog.info("GetRepoList()")
         self.forkme()
         if self._child_pid:
             return
@@ -580,7 +571,7 @@
         '''
         Implement the {backend}-get-update_detail functionality
         '''
-        print "GetUpdateDetail()"
+        pklog.info("GetUpdateDetail()")
         self.forkme()
         if self._child_pid:
             return
@@ -593,7 +584,7 @@
         '''
         Implement the {backend}-repo-set-data functionality
         '''
-        print "RepoSetData()"
+        pklog.info("RepoSetData()")
         self.forkme()
         if self._child_pid:
             return
