# Copyright (C) 2007-2012 Richard Hughes <richard@hughsie.com>

m4_define([pk_major_version], [1])
m4_define([pk_minor_version], [0])
m4_define([pk_micro_version], [10])
m4_define([pk_version],
          [pk_major_version.pk_minor_version.pk_micro_version])

AC_PREREQ(2.63)
AC_INIT([PackageKit],
        [pk_version],
        [richard@hughsie.com],
        [PackageKit],
        [http://www.packagekit.org/])

AC_CONFIG_HEADERS([config.h])
AC_CONFIG_SRCDIR([src])
AC_CONFIG_MACRO_DIR([m4])
AC_CONFIG_AUX_DIR([build-aux])

AM_INIT_AUTOMAKE([1.11 -Wno-portability no-dist-gzip dist-xz tar-ustar])
AM_MAINTAINER_MODE([enable])

# enable nice build output on automake1.11
AM_SILENT_RULES([yes])

GOBJECT_INTROSPECTION_CHECK([0.9.9])

# Vala bindings
VAPIGEN_CHECK([0.16])

PK_MAJOR_VERSION=pk_major_version
PK_MINOR_VERSION=pk_minor_version
PK_MICRO_VERSION=pk_micro_version
PK_VERSION=pk_version
AC_SUBST(PK_MAJOR_VERSION)
AC_SUBST(PK_MINOR_VERSION)
AC_SUBST(PK_MICRO_VERSION)
AC_SUBST(PK_VERSION)

# libtool versioning - this applies to libpackagekit
#
# See http://sources.redhat.com/autobook/autobook/autobook_91.html#SEC91 for details
#
# - If interfaces have been changed or added, but binary compatibility
#   has been preserved, change:
#      CURRENT += 1
#      REVISION = 0
#      AGE += 1
# - If binary compatibility has been broken (eg removed or changed
#   interfaces), change:
#      CURRENT += 1
#      REVISION = 0
#      AGE = 0
# - If the interface is the same as the previous version, but bugs are
#   fixed, change:
#      REVISION += 1
LT_CURRENT=18
LT_REVISION=2
LT_AGE=0
AC_SUBST(LT_CURRENT)
AC_SUBST(LT_REVISION)
AC_SUBST(LT_AGE)

AS_ALL_LINGUAS
AC_PROG_CC
AC_PROG_CXX
AC_PROG_INSTALL
AC_SEARCH_LIBS([strerror],[cposix])
AC_HEADER_STDC
AM_PROG_CC_C_O

# Initialize libtool
LT_INIT

# Internationalisation
IT_PROG_INTLTOOL([0.35.0])
GETTEXT_PACKAGE=PackageKit
AC_SUBST([GETTEXT_PACKAGE])
AM_GLIB_GNU_GETTEXT
AC_DEFINE_UNQUOTED([GETTEXT_PACKAGE],["$GETTEXT_PACKAGE"],[gettext domain])

# set up gtk-doc
GTK_DOC_CHECK([1.11],[--flavour no-tmpl])

AC_PATH_PROG(GLIB_GENMARSHAL, glib-genmarshal)
AC_PATH_PROG(GLIB_MKENUMS, glib-mkenums)

# Python2/3 stuff
AC_ARG_ENABLE(python3, AS_HELP_STRING([--enable-python3],[Use Python3 for PackageKit]), enable_python3=$enableval,
							enable_python3=$default_strict)
if test x$enable_python3 = xyes; then
	AM_PATH_PYTHON([3.2])
else
	AM_PATH_PYTHON([2.7])
fi
AC_ARG_WITH([python_package_dir],
	    AS_HELP_STRING([--with-python-package-dir=<location>],
			   [Location for python modules]))
if test -z "$with_python_package_dir" ; then
	PYTHON_PACKAGE_DIR=${pythondir}/packagekit
else
	PYTHON_PACKAGE_DIR=${with_python_package_dir}/packagekit
fi
AC_SUBST(PYTHON_PACKAGE_DIR)

if test "$GCC" = "yes"; then
	# work both in C and C++
	WARNINGFLAGS_CPP="$WARNINGFLAGS_CPP -Wall"
	WARNINGFLAGS_CPP="$WARNINGFLAGS_CPP -Wcast-align -Wno-uninitialized"
	WARNINGFLAGS_CPP="$WARNINGFLAGS_CPP -Wmissing-declarations"
#	WARNINGFLAGS_CPP="$WARNINGFLAGS_CPP -Wredundant-decls"
	WARNINGFLAGS_CPP="$WARNINGFLAGS_CPP -Wpointer-arith"
	WARNINGFLAGS_CPP="$WARNINGFLAGS_CPP -Wcast-align"
	WARNINGFLAGS_CPP="$WARNINGFLAGS_CPP -Wwrite-strings"
	WARNINGFLAGS_CPP="$WARNINGFLAGS_CPP -Winit-self"
	WARNINGFLAGS_CPP="$WARNINGFLAGS_CPP -Wreturn-type"
	WARNINGFLAGS_CPP="$WARNINGFLAGS_CPP -Wformat-nonliteral"
	WARNINGFLAGS_CPP="$WARNINGFLAGS_CPP -Wformat-security"
	WARNINGFLAGS_CPP="$WARNINGFLAGS_CPP -Wmissing-include-dirs"
	WARNINGFLAGS_CPP="$WARNINGFLAGS_CPP -Wmissing-format-attribute"
#	WARNINGFLAGS_CPP="$WARNINGFLAGS_CPP -Wclobbered"
#	WARNINGFLAGS_CPP="$WARNINGFLAGS_CPP -Wempty-body"
#	WARNINGFLAGS_CPP="$WARNINGFLAGS_CPP -Wignored-qualifiers"
	WARNINGFLAGS_CPP="$WARNINGFLAGS_CPP -Wsign-compare"
#	WARNINGFLAGS_CPP="$WARNINGFLAGS_CPP -Wtype-limits"
	WARNINGFLAGS_CPP="$WARNINGFLAGS_CPP -Wuninitialized"

	# work only in C
	WARNINGFLAGS_C="$WARNINGFLAGS_CPP"
	WARNINGFLAGS_C="$WARNINGFLAGS_C -Waggregate-return"
	WARNINGFLAGS_C="$WARNINGFLAGS_C -Wdeclaration-after-statement"
	WARNINGFLAGS_C="$WARNINGFLAGS_C -Wshadow"
	WARNINGFLAGS_C="$WARNINGFLAGS_C -Wno-strict-aliasing"
	WARNINGFLAGS_C="$WARNINGFLAGS_C -Winline"
#	WARNINGFLAGS_C="$WARNINGFLAGS_C -Wmissing-parameter-type"
#	WARNINGFLAGS_C="$WARNINGFLAGS_C -Woverride-init"
else
	WARNINGFLAGS_C=""
	WARNINGFLAGS_CPP=""
fi
AC_SUBST(WARNINGFLAGS_C)
AC_SUBST(WARNINGFLAGS_CPP)

# check for PIE (position independent executable) support
AX_CHECK_COMPILE_FLAG([-fPIE],
		      [AX_CHECK_LINK_FLAG([-fPIE -pie],
					  [PIE_CFLAGS="-fPIE" PIE_LDFLAGS="-pie"])])
AC_SUBST(PIE_CFLAGS)
AC_SUBST(PIE_LDFLAGS)

# check for full RELRO (relocation read-only) support
AX_CHECK_LINK_FLAG([-Wl,-z,relro,-z,now],
		   [RELRO_LDFLAGS="-Wl,-z,relro,-z,now"])
AC_SUBST([RELRO_LDFLAGS])

dnl ---------------------------------------------------------------------------
dnl - gettext stuff
dnl ---------------------------------------------------------------------------
GETTEXT_PACKAGE=PackageKit
AC_SUBST(GETTEXT_PACKAGE)
AC_DEFINE_UNQUOTED(GETTEXT_PACKAGE, "$GETTEXT_PACKAGE", [Name of default gettext domain])

AM_GLIB_GNU_GETTEXT

dnl ---------------------------------------------------------------------------
dnl - Library dependencies
dnl ---------------------------------------------------------------------------
GLIB_REQUIRED=2.32.0
GIO_REQUIRED=2.16.1
NETWORK_MANAGER_REQUIRED=0.6.4
POLKIT_GOBJECT_REQUIRED=0.98

dnl ---------------------------------------------------------------------------
dnl - Check library dependencies
dnl ---------------------------------------------------------------------------
PKG_CHECK_MODULES(GLIB, glib-2.0 >= $GLIB_REQUIRED gobject-2.0)
PKG_CHECK_MODULES(GMODULE, gmodule-2.0)
PKG_CHECK_MODULES(SQLITE, sqlite3)
PKG_CHECK_MODULES(GIO, \
 gio-2.0 >= $GIO_REQUIRED \
 gio-unix-2.0 >= $GIO_REQUIRED)
PKG_CHECK_MODULES(POLKIT, \
		  polkit-gobject-1 >= $POLKIT_GOBJECT_REQUIRED)

dnl ---------------------------------------------------------------------------
dnl - FreeBSD compatibility
dnl ---------------------------------------------------------------------------
AC_CHECK_HEADERS([execinfo.h])
AC_CHECK_FUNCS(clearenv)
AC_PATH_PROG(GMSGFMT, msgfmt, msgfmt)

# unix networking stack always available
networking_apis="unix"

dnl ---------------------------------------------------------------------------
dnl - Haiku compatibility
dnl ---------------------------------------------------------------------------
AC_CHECK_FUNCS(setpriority)

dnl ---------------------------------------------------------------------------
dnl - NetworkManager (default enabled)
dnl ---------------------------------------------------------------------------
AC_ARG_ENABLE(networkmanager, AS_HELP_STRING([--disable-networkmanager],[Disable NetworkManager support]),
		enable_networkmanager=$enableval)
if test x$enable_networkmanager != xno; then
	PKG_CHECK_MODULES(NETWORK_MANAGER, NetworkManager >= $NETWORK_MANAGER_REQUIRED, HAVE_NETWORKMANAGER="yes", HAVE_NETWORKMANAGER="no")
	if test "x$HAVE_NETWORKMANAGER" = "xyes"; then
		networking_apis="${networking_apis},NetworkManager"
		AC_DEFINE(HAVE_NETWORKMANAGER, 1, [define if NetworkManager is installed])
	else
		if test x$enable_networkmanager = xyes; then
			AC_MSG_ERROR([NetworkManager enabled but not found])
		fi
	fi
fi

dnl ---------------------------------------------------------------------------
dnl - ConnMan (default disabled)
dnl ---------------------------------------------------------------------------
AC_ARG_ENABLE(connman, AS_HELP_STRING([--enable-connman],[Enable ConnMan support]),
	      enable_connman=$enableval, enable_connman=no)
if test x$enable_connman != xno; then
	PKG_CHECK_MODULES(CONNMAN, connman, HAVE_CONNMAN="yes", HAVE_CONNMAN="no")
	if test "x$HAVE_CONNMAN" = "xyes"; then
		networking_apis="${networking_apis},ConnMan"
		AC_DEFINE(HAVE_CONNMAN, 1, [define if Connection Manager is installed])
	else
		if test x$enable_connman = xyes; then
			AC_MSG_ERROR([Connman enabled but not found])
		fi
	fi
fi

dnl ---------------------------------------------------------------------------
dnl - Use systemd and logind rather than ConsoleKit
dnl ---------------------------------------------------------------------------
AC_ARG_ENABLE(systemd, AS_HELP_STRING([--enable-systemd],[enable systemd and logind code]),
	      enable_systemd=$enableval,enable_systemd=yes)
if test x$enable_systemd = xyes; then
	PKG_CHECK_MODULES(SYSTEMD, libsystemd)
	AC_ARG_WITH([systemdsystemunitdir],
		    AS_HELP_STRING([--with-systemdsystemunitdir=DIR], [Directory for systemd service files]),
		    [has_systemdsystemunitdir=$with_systemdsystemunitdir],
		    [has_systemdsystemunitdir=$($PKG_CONFIG --variable=systemdsystemunitdir systemd)])
	AC_DEFINE(HAVE_SYSTEMD,1,[Build systemd code])
	AC_SUBST([systemdsystemunitdir], [$has_systemdsystemunitdir])
fi
AM_CONDITIONAL(HAVE_SYSTEMD, [test -n "$has_systemdsystemunitdir"])

dnl ---------------------------------------------------------------------------
dnl - Generate man pages ? (default enabled)
dnl ---------------------------------------------------------------------------
AC_ARG_ENABLE(man_pages, AS_HELP_STRING([--disable-man-pages],[Disable man pages generation]), enable_man_pages=$enableval)
if test x$enable_man_pages != xno; then
	AC_PATH_PROG(XSLTPROC, xsltproc, no)
	if test x$enable_man_pages = xyes; then
		if test "$XSLTPROC" = "no" ; then
			AC_MSG_ERROR([xsltproc not found, it is needed to build man pages])
		fi
	fi
else
	XSLTPROC=no
fi
AM_CONDITIONAL(HAVE_XSLTPROC, [test "$XSLTPROC" != "no"])

dnl **** Bash completion ****
AC_ARG_ENABLE(bash_completion, AS_HELP_STRING([--enable-bash-completion],[Enable bash completion]),
	      enable_bash_completion=$enableval, enable_bash_completion=yes)
if test x$enable_bash_completion != xno; then
	PKG_CHECK_MODULES([BASH_COMPLETION], [bash-completion >= 2.0])
	BASH_COMPLETIONS_DIR="`pkg-config --variable=completionsdir bash-completion`"
	AC_SUBST([BASH_COMPLETIONS_DIR])
fi
AM_CONDITIONAL([HAVE_BASH_COMPLETION],[test "x$enable_bash_completion" = "xyes"])

dnl ---------------------------------------------------------------------------
dnl - Make paths available for source files
dnl ---------------------------------------------------------------------------
AC_SUBST(SYSCONFDIR, $sysconfdir)
AC_SUBST(LIBDIR, $libdir)
AC_SUBST(LIBEXECDIR, $libexecdir)
AC_SUBST(DATADIR, $datadir)
AC_SUBST(BINDIR, $bindir)
AC_SUBST(SBINDIR, $sbindir)
AC_SUBST(LOCALSTATEDIR, $localstatedir)

AC_ARG_WITH([packagekit_user],
	    AS_HELP_STRING([--with-packagekit-user=<user>],
			   [User for running the PackageKit daemon (root)]))
if test -z "$with_packagekit_user" ; then
	PACKAGEKIT_USER=root
else
	PACKAGEKIT_USER=$with_packagekit_user
fi
AC_SUBST(PACKAGEKIT_USER)
AC_DEFINE_UNQUOTED(PACKAGEKIT_USER,"$PACKAGEKIT_USER", [User for running the PackageKit daemon])

dnl ---------------------------------------------------------------------------
dnl - Able to run from a checkout?
dnl ---------------------------------------------------------------------------
AC_ARG_ENABLE(local, AS_HELP_STRING([--enable-local],[enable running in local checkout]),
	      enable_local=$enableval,enable_local=no)
AM_CONDITIONAL(PK_BUILD_LOCAL, test x$enable_local = xyes)
if test x$enable_local = xyes; then
	AC_DEFINE(PK_BUILD_LOCAL,1,[Build local code])
fi

dnl ---------------------------------------------------------------------------
dnl - Able to build browser plugin
dnl ---------------------------------------------------------------------------
AC_ARG_ENABLE(browser_plugin, AS_HELP_STRING([--enable-browser-plugin],[Build browser plugin functionality]),
	      enable_browser_plugin=$enableval,enable_browser_plugin=yes)
if test x$enable_browser_plugin = xyes; then
	PKG_CHECK_EXISTS([npapi-sdk], mozilla_plugin=npapi-sdk, mozilla_plugin=mozilla-plugin)
	PKG_CHECK_MODULES(PK_BROWSER_PLUGIN,	\
			  $mozilla_plugin	\
			  gio-unix-2.0		\
			  nspr >= 4.8		\
			  cairo			\
			  pango			\
			  gtk+-2.0 >= 2.14.0,
			  build_browser_plugin=yes, build_browser_plugin=no)
	if test $build_browser_plugin = "yes"; then

		# check we have xulrunner headers
		packagekit_save_CPPFLAGS="$CPPFLAGS"
		packagekit_save_LDFLAGS="$LDFLAGS"
		CPPFLAGS="$CPPFLAGS $PK_BROWSER_PLUGIN_CFLAGS"
		LDFLAGS="$CPPFLAGS $PK_BROWSER_PLUGIN_LIBS"
		AC_CHECK_HEADER(npfunctions.h, have_xulrunner_npfunctions=yes, have_xulrunner_npfunctions=no)
		CPPFLAGS="$packagekit_save_CPPFLAGS"
		LDFLAGS="$packagekit_save_LDFLAGS"

		# Are we specifying a different mozilla plugin directory?
		AC_ARG_WITH(mozilla-plugin-dir, [AS_HELP_STRING([--with-mozilla-plugin-dir=<dir>],[where to put the mozilla plugin])])
		if ! test -z "$with_mozilla_plugin_dir" ; then
			MOZILLA_PLUGIN_DIR="$with_mozilla_plugin_dir"
		else
			MOZILLA_PLUGIN_DIR="$LIBDIR/mozilla/plugins"
		fi
		AC_SUBST(MOZILLA_PLUGIN_DIR)

		# not got headers
		if test $have_xulrunner_npfunctions = "no"; then
			build_browser_plugin=no
		fi
	fi
else
	build_browser_plugin=no
fi
AM_CONDITIONAL(PK_BUILD_BROWSER_PLUGIN, test $build_browser_plugin = "yes")

dnl ---------------------------------------------------------------------------
dnl - Able to build gstreamer plugin
dnl ---------------------------------------------------------------------------
AC_ARG_ENABLE(gstreamer_plugin, AS_HELP_STRING([--enable-gstreamer-plugin],[Build gstreamer plugin functionality]),
	      enable_gstreamer_plugin=$enableval,enable_gstreamer_plugin=yes)
if test x$enable_gstreamer_plugin = xyes; then
	PKG_CHECK_MODULES(PK_GSTREAMER_PLUGIN, gstreamer-1.0 gstreamer-plugins-base-1.0 glib-2.0 gio-2.0,
	                  build_gstreamer_plugin=yes, build_gstreamer_plugin=no)
else
	build_gstreamer_plugin=no
fi
AM_CONDITIONAL(PK_BUILD_GSTREAMER_PLUGIN, test $build_gstreamer_plugin = "yes")

dnl ---------------------------------------------------------------------------
dnl - Able to build GTK module
dnl ---------------------------------------------------------------------------
AC_ARG_ENABLE(gtk_module, AS_HELP_STRING([--enable-gtk-module],[Build GTK+-3 module functionality]),
	      enable_gtk_module=$enableval,enable_gtk_module=yes)
if test x$enable_gtk_module = xyes; then
	PKG_CHECK_MODULES(PK_GTK_MODULE, gtk+-3.0 >= 3.0.0 pangoft2 fontconfig gio-2.0,
	                  build_gtk_module=yes, build_gtk_module=no)
else
	build_gtk_module=no
fi
if test x$build_gtk_module = xyes; then
	# this is needed to avoid the GTK2 warning
	PKG_CHECK_MODULES(PK_GTK_MODULE_GTK2, gtk+-2.0 gio-2.0)
	GLIB_GSETTINGS
fi
AM_CONDITIONAL(PK_BUILD_GTK_MODULE, test $build_gtk_module = "yes")

dnl ---------------------------------------------------------------------------
dnl - Able to build BASH command-not-found functionality
dnl ---------------------------------------------------------------------------
AC_ARG_ENABLE(command_not_found, AS_HELP_STRING([--enable-command-not-found],[Build BASH command-not-found functionality]),
	      build_command_not_found=$enableval,build_command_not_found=yes)
AM_CONDITIONAL(PK_BUILD_COMMAND_NOT_FOUND, test $build_command_not_found = "yes")

dnl ---------------------------------------------------------------------------
dnl - Able to build cron background functionality
dnl ---------------------------------------------------------------------------
AC_ARG_ENABLE(cron, AS_HELP_STRING([--enable-cron],[Build cron background functionality]),
	      build_cron=$enableval,build_cron=yes)
AM_CONDITIONAL(PK_BUILD_CRON, test $build_cron = "yes")

# don't do daemon checks when running make distcheck
AC_ARG_ENABLE(daemon-tests, AS_HELP_STRING([--enable-daemon-tests],
	      [Test the daemon using the dummy backend]),
	      enable_daemon_tests=$enableval,enable_daemon_tests=yes)
if test x$enable_daemon_tests = xyes; then
	AC_DEFINE(PK_ENABLE_DAEMON_TESTS,1,[Enable the daemon tests])
fi

# backends
AC_ARG_ENABLE(alpm, AS_HELP_STRING([--enable-alpm],[use the ALPM backend]),enable_alpm=$enableval,enable_alpm=no)
AC_ARG_ENABLE(aptcc, AS_HELP_STRING([--enable-aptcc],[use the APTcc backend]),enable_aptcc=$enableval,enable_aptcc=no)
AC_ARG_ENABLE(dummy, AS_HELP_STRING([--enable-dummy],[use the dummy backend]),enable_dummy=$enableval,enable_dummy=yes)
AC_ARG_ENABLE(entropy, AS_HELP_STRING([--enable-entropy],[use the entropy backend]),enable_entropy=$enableval,enable_entropy=no)
AC_ARG_ENABLE(hif, AS_HELP_STRING([--enable-hif],[use the hif backend]),enable_hif=$enableval,enable_hif=no)
AC_ARG_ENABLE(pisi, AS_HELP_STRING([--enable-pisi],[use the PiSi backend]),enable_pisi=$enableval,enable_pisi=no)
AC_ARG_ENABLE(poldek, AS_HELP_STRING([--enable-poldek],[use the poldek backend]),enable_poldek=$enableval,enable_poldek=no)
AC_ARG_ENABLE(portage, AS_HELP_STRING([--enable-portage],[use the portage backend]),enable_portage=$enableval,enable_portage=no)
AC_ARG_ENABLE(ports, AS_HELP_STRING([--enable-ports],[use the ports backend]),enable_ports=$enableval,enable_ports=no)
AC_ARG_ENABLE(katja, AS_HELP_STRING([--enable-katja],[use the Slackware backend]),enable_katja=$enableval,enable_katja=no)
AC_ARG_ENABLE(urpmi, AS_HELP_STRING([--enable-urpmi],[use the URPMI backend]),enable_urpmi=$enableval,enable_urpmi=no)
AC_ARG_ENABLE(yum, AS_HELP_STRING([--enable-yum],[use the YUM backend]),enable_yum=$enableval,enable_yum=no)
AC_ARG_ENABLE(zypp, AS_HELP_STRING([--enable-zypp],[use the Zypp backend]),enable_zypp=$enableval,enable_zypp=no)

# export to Makefile.am's
AM_CONDITIONAL(BACKEND_TYPE_ALPM, [test x$enable_alpm = xyes])
AM_CONDITIONAL(BACKEND_TYPE_APTCC, [test x$enable_aptcc = xyes])
AM_CONDITIONAL(BACKEND_TYPE_DUMMY, [test x$enable_dummy = xyes])
AM_CONDITIONAL(BACKEND_TYPE_ENTROPY, [test x$enable_entropy = xyes])
AM_CONDITIONAL(BACKEND_TYPE_HIF, [test x$enable_hif = xyes])
AM_CONDITIONAL(BACKEND_TYPE_PISI, [test x$enable_pisi = xyes])
AM_CONDITIONAL(BACKEND_TYPE_POLDEK, [test x$enable_poldek = xyes])
AM_CONDITIONAL(BACKEND_TYPE_PORTAGE, [test x$enable_portage = xyes])
AM_CONDITIONAL(BACKEND_TYPE_PORTS, [test x$enable_ports = xyes])
AM_CONDITIONAL(BACKEND_TYPE_KATJA, [test x$enable_katja = xyes])
AM_CONDITIONAL(BACKEND_TYPE_URPMI, [test x$enable_urpmi = xyes])
AM_CONDITIONAL(BACKEND_TYPE_YUM, [test x$enable_yum = xyes])
AM_CONDITIONAL(BACKEND_TYPE_ZYPP, [test x$enable_zypp = xyes])

dnl ---------------------------------------------------------------------------
dnl - Are we specifying a different dbus root ?
dnl ---------------------------------------------------------------------------
AC_ARG_WITH(dbus-sys,
	      [AS_HELP_STRING([--with-dbus-sys=<dir>],[where D-BUS system.d directory is])])
AC_ARG_WITH(dbus-services,
	      [AS_HELP_STRING([--with-dbus-services=<dir>],[where D-BUS system-services directory is])])
if ! test -z "$with_dbus_sys" ; then
	DBUS_SYS_DIR="$with_dbus_sys"
else
	DBUS_SYS_DIR="$SYSCONFDIR/dbus-1/system.d"
fi
if ! test -z "$with_dbus_services" ; then
	DBUS_SERVICES_DIR="$with_dbus_services"
else
	DBUS_SERVICES_DIR="$DATADIR/dbus-1/system-services"
fi
AC_SUBST(DBUS_SYS_DIR)
AC_SUBST(DBUS_SERVICES_DIR)

if test x$enable_hif = xyes; then
	PKG_CHECK_MODULES(HIF, appstream-glib libhif >= 0.1.7)
fi

have_python_backend="no"
<<<<<<< HEAD
if test x$enable_entropy = xyes -o x$enable_pisi = xyes -o x$enable_portage = xyes; then
=======
if test x$enable_entropy = xyes -o x$enable_pisi = xyes -o x$enable_portage = xyes -o x$enable_yum = xyes; then
>>>>>>> b47f987b
	have_python_backend="yes"
fi
AM_CONDITIONAL(HAVE_PYTHON_BACKEND, test x$have_python_backend = xyes)

if test x$enable_aptcc = xyes; then
	dnl Use C++
	AC_LANG([C++])

	# check we have apt and gstreamer headers
	save_CPPFLAGS="$CPPFLAGS"
	save_LDFLAGS="$LDFLAGS"
	save_CFLAGS="$CFLAGS"
	save_LIBS="$LIBS"

	AC_CHECK_LIB(apt-pkg, main, , [AC_MSG_ERROR([Can't find the APT libraries -- please install libapt-pkg-dev])])
	AC_CHECK_HEADER(apt-pkg/init.h, , [AC_MSG_ERROR([Can't find the APT header files -- please install libapt-pkg-dev])])

	AC_SUBST(APTCC_CFLAGS)
	AC_SUBST(APTCC_LIBS)

    AC_CHECK_LIB(apt-inst, main, , [AC_MSG_ERROR([Can't find the APT libraries -- please install libapt-pkg-dev])])
    AC_SUBST(APTCC_CFLAGS)
    AC_SUBST(APTCC_LIBS)

	PKG_CHECK_MODULES(GSTREAMER, gstreamer-1.0 gstreamer-base-1.0 gstreamer-plugins-base-1.0,,
					[AC_MSG_ERROR([Can't find the gstreamer libraries -- please install libgstreamer-plugins-base1.0-dev])])
	AC_SUBST(GSTREAMER_CFLAGS)
	AC_SUBST(GSTREAMER_LIBS)

	AC_MSG_CHECKING([whether apt includes the automatic dependency removal patch (required)])

	AC_COMPILE_IFELSE(AC_LANG_PROGRAM([[#include <apt-pkg/depcache.h>]],
					  [[extern pkgDepCache::ActionGroup d;]]),
			  AC_MSG_RESULT([yes]),
			  AC_MSG_FAILURE([need libapt-pkg 0.7 or later]))

	AC_MSG_CHECKING([whether apt supports ddtp])

	AC_COMPILE_IFELSE(AC_LANG_PROGRAM([[#include <apt-pkg/pkgcache.h>]],
					  [[pkgCache::DescIterator d;]]),
			  AC_MSG_RESULT([yes])
			  AC_DEFINE([HAVE_DDTP], [], [Set to true if apt is DDTP-enabled]),
			  AC_MSG_RESULT([no]))

	CPPFLAGS="$save_CPPFLAGS"
	LDFLAGS="$save_LDFLAGS"
	CFLAGS="$save_CFLAGS"
	LIBS="$save_LIBS"
fi

if test x$enable_alpm = xyes; then
	PKG_CHECK_MODULES(ALPM, libalpm >= 8.2.0)
fi

if test x$enable_poldek = xyes; then
	POLDEK_CFLAGS="-I/usr/include/poldek"
	POLDEK_LIBS="-lpoclidek -lpoldek"
	AC_SUBST(POLDEK_CFLAGS)
	AC_SUBST(POLDEK_LIBS)
fi

if test x$enable_zypp = xyes; then
	PKG_CHECK_MODULES(ZYPP, libzypp >= 6.16.0)
	PKG_CHECK_EXISTS(libzypp >= 11.4.0, [ ZYPP_RETURN_BYTES="yes" ], [ ZYPP_RETURN_BYTES="no" ])
	if test "x$ZYPP_RETURN_BYTES" = "xyes"; then
	    AC_DEFINE(ZYPP_RETURN_BYTES, 1, [define if libzypp returns package size in bytes])
	fi
fi

if test x$enable_katja = xyes; then
	AC_CHECK_LIB(curl, curl_version, [
	    CURL_CFLAGS="`curl-config --cflags`"
	    CURL_LIBS="`curl-config --libs`"
	    ], [AC_MSG_ERROR([Cant find curl])])
	case "`uname -m`" in
		x86-64|x86_64|X86-64|X86_64)
			KATJA_PKGMAIN="slackware64"
			;;
		*)
			KATJA_PKGMAIN="slackware"
	esac
	KATJA_CFLAGS="$CURL_CFLAGS"
	KATJA_LIBS="$CURL_LIBS"
	AC_SUBST(KATJA_PKGMAIN)
	AC_SUBST(KATJA_CFLAGS)
	AC_SUBST(KATJA_LIBS)
fi

AC_SUBST(PK_PLUGIN_DIR, "\$(libdir)/packagekit-backend")
AC_SUBST(PK_PLUGIN_CFLAGS, "-I\$(top_srcdir)/src -I\$(top_srcdir)/lib -DPK_COMPILATION $GLIB_CFLAGS $GMODULE_CFLAGS $GIO_CFLAGS")
AC_SUBST(PK_PLUGIN_LIBS, "$GLIB_LIBS $GMODULE_LIBS $GIO_LIBS")

dnl ---------------------------------------------------------------------------
dnl - Makefiles, etc.
dnl ---------------------------------------------------------------------------
AC_CONFIG_FILES([
Makefile
etc/Makefile
docs/Makefile
docs/api/Makefile
docs/api/dbus/Makefile
docs/api/version.xml
contrib/Makefile
contrib/browser-plugin/Makefile
contrib/gstreamer-plugin/Makefile
contrib/gtk-module/Makefile
contrib/gtk-module/gtk2/Makefile
contrib/yum-packagekit/Makefile
contrib/command-not-found/Makefile
contrib/cron/Makefile
backends/Makefile
backends/alpm/Makefile
backends/aptcc/Makefile
backends/dummy/Makefile
backends/entropy/Makefile
backends/hif/Makefile
backends/katja/Makefile
backends/test/Makefile
backends/test/helpers/Makefile
backends/urpmi/Makefile
backends/urpmi/helpers/Makefile
backends/urpmi/helpers/perl_packagekit/Makefile
backends/urpmi/helpers/urpmi_backend/Makefile
backends/yum/Makefile
backends/pisi/Makefile
backends/poldek/Makefile
backends/portage/Makefile
backends/ports/Makefile
backends/ports/ruby_packagekit/Makefile
backends/zypp/Makefile
data/Makefile
data/org.freedesktop.PackageKit.conf
data/tests/Makefile
data/tests/pk-client-helper-test.py
data/tests/pk-spawn-dispatcher.py
data/tests/pk-spawn-test-sigquit.py
lib/Makefile
lib/packagekit-glib2/pk-version.h
lib/packagekit-glib2/Makefile
lib/packagekit-glib2/packagekit-glib2.pc
lib/python/Makefile
lib/python/packagekit/Makefile
policy/Makefile
src/Makefile
client/Makefile
po/Makefile.in
],[
chmod +x data/tests/pk-client-helper-test.py
chmod +x data/tests/pk-spawn-dispatcher.py
chmod +x data/tests/pk-spawn-test-sigquit.py
])
AC_OUTPUT

dnl ==========================================================================
echo "
                    PackageKit $VERSION
                  ====================

        prefix:                    ${prefix}
        datadir:                   ${datadir}
        compiler:                  ${CC}
        cflags:                    ${CFLAGS}
        cppflags:                  ${CPPFLAGS}
        Able to run locally:       ${enable_local}
        Use systemd:               ${enable_systemd}
        Networking stacks:         ${networking_apis}
        Browser plugin:            ${build_browser_plugin}
        GStreamer plugin:          ${build_gstreamer_plugin}
        Pango module (GTK+3):      ${build_gtk_module}
        gobject-introspection:     ${found_introspection}
        BASH Command not found:    ${build_command_not_found}
        Cron scripts:              ${build_cron}
        python3:                   ${enable_python3}
        systemd system unit dir:   ${has_systemdsystemunitdir}
        Installing python backend: ${have_python_backend}
        python package dir:        ${with_python_package_dir}

        Backends:
        ALPM backend:              ${enable_alpm}
        APTcc backend:             ${enable_aptcc}
        dummy backend:             ${enable_dummy}
        Entropy backend:           ${enable_entropy}
        Hif backend:               ${enable_hif}
        PiSi backend:              ${enable_pisi}
        poldek backend:            ${enable_poldek}
        Portage backend:           ${enable_portage}
        Ports backend:             ${enable_ports}
        Katja backend:             ${enable_katja}
        URPMI backend:             ${enable_urpmi}
        YUM backend:               ${enable_yum}
        Zypp backend:              ${enable_zypp}
"<|MERGE_RESOLUTION|>--- conflicted
+++ resolved
@@ -459,11 +459,7 @@
 fi
 
 have_python_backend="no"
-<<<<<<< HEAD
-if test x$enable_entropy = xyes -o x$enable_pisi = xyes -o x$enable_portage = xyes; then
-=======
 if test x$enable_entropy = xyes -o x$enable_pisi = xyes -o x$enable_portage = xyes -o x$enable_yum = xyes; then
->>>>>>> b47f987b
 	have_python_backend="yes"
 fi
 AM_CONDITIONAL(HAVE_PYTHON_BACKEND, test x$have_python_backend = xyes)
