--- conflicted
+++ resolved
@@ -41,13 +41,8 @@
 get-requires      |   X    |     |     |  X  |      |       |   X  |
 get-description   |   X    |  X  |  X  |  X  |      |   X   |   X  |
 get-update-detail |        |     |     |     |      |       |      |
-<<<<<<< HEAD
-get-repo-list     |        |  X  |     |  X  |  X   |       |   X  |
-repo-enable       |        |  X  |     |  X  |      |       |      |
-=======
 get-repo-list     |        |  X  |     |  X  |  X   |   X   |   X  |
-repo-enable       |        |  X  |     |     |      |   X   |      |
->>>>>>> e433b5c5
+repo-enable       |        |  X  |     |  X  |      |   X   |      |
 repo-set-data     |        |     |     |     |      |       |      |
 cancel-transaction|        |     |     |     |      |       |   X  |
 </pre>
